--- conflicted
+++ resolved
@@ -1,20 +1,3 @@
-<<<<<<< HEAD
-## Cache Augumented Generation in chatbot
-
-
-How It Works (Explained Simply):
-conversation.py
-• Manages conversation history for each session.
-vectorstore_retriever.py
-• Loads some example documents and creates a vector-based search index (vector store) so that if you want to add context later, you can retrieve similar documents.
-advanced_prompt.py
-• Defines a fancy prompt template that tells the assistant to be helpful and answers in a given language while using any extra context.
-chain_builder.py
-• Combines the language model (ChatGroq), the advanced prompt, and (optionally) retrieval context. It also wraps everything with conversation history.
-chatbot.py
-• Provides a function to answer a question and an interactive chat loop.
-This modular design follows common data science and software engineering standards—keeping components separate, using clear functions and type hints, and loading configuration from environment variables.
-=======
 ## HealthEcho - Healthcare Chatbot using Cache Augumented Generation
 
 Welcome to the **Cache-Augmented Generation (CAG) Chatbot**! This project integrates advanced techniques to enhance chatbot performance by using caching mechanisms to store and retrieve prior conversation histories and relevant documents, creating a more efficient and contextually aware AI assistant.
@@ -104,6 +87,3 @@
 ## License
 
 This project is licensed under the MIT License. See the [LICENSE](LICENSE) file for more details.
-
-
->>>>>>> f35e5f8b
